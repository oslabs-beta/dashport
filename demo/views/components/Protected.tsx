import { React } from "../../deps.ts"

<<<<<<< HEAD
const Protected = () => (
  <div>
    <img src='https://i.imgur.com/2D0Ubja.png'></img>
    <div>YOU ARE PROTECTED!!!</div>
  </div>
)
=======


const Protected = () => {
  const goHome = () => {
    
  }

  return (
    <div id='protectedBox'>
      <div>You are Protected!</div>
      <img src='https://i.imgur.com/6epSxdD.png'></img>
      <button className='button' ><a href="/">Go Home</a></button>
    </div>
  )
}
>>>>>>> 3406ff5b

export default Protected;<|MERGE_RESOLUTION|>--- conflicted
+++ resolved
@@ -1,13 +1,5 @@
 import { React } from "../../deps.ts"
 
-<<<<<<< HEAD
-const Protected = () => (
-  <div>
-    <img src='https://i.imgur.com/2D0Ubja.png'></img>
-    <div>YOU ARE PROTECTED!!!</div>
-  </div>
-)
-=======
 
 
 const Protected = () => {
@@ -23,6 +15,5 @@
     </div>
   )
 }
->>>>>>> 3406ff5b
 
 export default Protected;