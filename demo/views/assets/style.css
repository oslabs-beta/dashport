body{
  font-size: larger;
  background-image: url('https://i.imgur.com/SuJFpRj.png');
  background-size: cover;
  overflow-x: hidden;
  overflow-y: hidden;
  font-family: 'Lucida Sans', 'Lucida Sans Regular', 'Lucida Grande', 'Lucida Sans Unicode', Geneva, Verdana, sans-serif;
}

button{
  background-color: #e7e7e7;
  border: none;
  color: #555555;
  padding: 10px 27px;
  margin-right: 0.5rem;
  margin-bottom: 0.5rem;
  text-align: center;
  text-decoration: none;
  display: inline-block;
  font-size: 16px;
  transition-duration: 0.2s;
  border-radius: 5px;
}

.button{
  margin-top: 2rem;
  margin-bottom: 1rem;
}

button:hover {
  background-color: #373ab6;
  color: white;
}

<<<<<<< HEAD
.signinIcons {
=======
#googleIcon {
  width: 200px;
>>>>>>> 280e4080
  position: relative;
  border: solid 1px #d3d3d3;
  transition-duration: 0.2s;
  border-radius: 10px;
  left: 1rem;
  margin-top: 1rem;
  width: 12.5rem;
  height: 2.5rem;
}
.signinIcons:hover {
  border-color: #555555;
}

<<<<<<< HEAD
=======
#facebookIcon {
  width: 200px;
  position: relative;
  border: solid 1px #d3d3d3;
  transition-duration: 0.2s;
  border-radius: 10px;
  left: 1rem;
  margin-top: 1rem;
}
#facebookIcon:hover {
  border-color: #555555;
}

#githubIcon {
  width: 200px;
  position: relative;
  border: solid 1px #d3d3d3;
  transition-duration: 0.2s;
  border-radius: 10px;
  left: 1rem;
  margin-top: 1rem;
}
#githubIcon:hover {
  border-color: #555555;
}

#spotifyIcon {
  width: 200px;
  position: relative;
  border: solid 1px #d3d3d3;
  transition-duration: 0.2s;
  border-radius: 10px;
  left: 1rem;
  margin-top: 1rem;
}
#spotifyIcon:hover {
  border-color: #555555;
}

#linkedinIcon {
  width: 200px;
  position: relative;
  border: solid 1px #d3d3d3;
  transition-duration: 0.2s;
  border-radius: 10px;
  left: 1rem;
  margin-top: 1rem;
}
#linkedinIcon:hover {
  border-color: #555555;
}
>>>>>>> 280e4080

input {
  width: 17%;
  padding: 12px 20px;
  margin: 8px 0;
  box-sizing: border-box;
  border: 2px solid #ccc;
  -webkit-transition: 0.4s;
  transition: 0.4s;
  outline: none;
  border-radius: 10px;
}

input:focus {
  border: 2px solid #555555;
}

#form{
  position: relative;
  left: -3rem;
  margin-bottom: 1rem;
}

#passForm{
  position: relative;
  margin-bottom: 1rem;
}

#loginButton{
  margin-top: 2rem;
  margin-bottom: 1rem;
}

#homeContainer{
  position: relative;
  left: -1rem;
  margin-top: 2rem;
}

#login{
  position: relative;
  left: 3rem;
}

#signIn{
  position: relative;
  left: 3rem;
}

#dashportIcon{
  position: relative;
  left: 1rem;
  height: 10rem;
  width: 10rem;
}

#protectedBox{
  display: flex;
  justify-content: center;
  align-items: center;
}<|MERGE_RESOLUTION|>--- conflicted
+++ resolved
@@ -32,12 +32,8 @@
   color: white;
 }
 
-<<<<<<< HEAD
-.signinIcons {
-=======
 #googleIcon {
   width: 200px;
->>>>>>> 280e4080
   position: relative;
   border: solid 1px #d3d3d3;
   transition-duration: 0.2s;
@@ -47,12 +43,10 @@
   width: 12.5rem;
   height: 2.5rem;
 }
-.signinIcons:hover {
+#googleIcon:hover {
   border-color: #555555;
 }
 
-<<<<<<< HEAD
-=======
 #facebookIcon {
   width: 200px;
   position: relative;
@@ -104,7 +98,6 @@
 #linkedinIcon:hover {
   border-color: #555555;
 }
->>>>>>> 280e4080
 
 input {
   width: 17%;
