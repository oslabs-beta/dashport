--- conflicted
+++ resolved
@@ -94,12 +94,8 @@
 import router from "./routes.ts";
 import Dashport from '../lib/dashport.ts'
 import GoogleStrat from '../lib/strategies/ScratchGoogle.ts'
-<<<<<<< HEAD
-import LinkedIn from '../lib/strategies/LinkedIn.ts'
-=======
 import LocalStrategy from '../lib/strategies/localstrategy.ts';
 import pgclient from './models/userModel.ts'
->>>>>>> 2710108a
 
 const port = 3000;
 const app: Application = new Application();
@@ -128,9 +124,6 @@
   scope: 'r_liteprofile%20r_emailaddress',
 }));
 
-<<<<<<< HEAD
-//https://www.linkedin.com/oauth/v2/authorization?response_type=code&client_id=788zz8dnnxjo4s&redirect_uri=http://localhost:3000/test&scope=r_liteprofile%20r_emailaddress
-=======
 dashport.addStrategy('local', new LocalStrategy({
   usernamefield:'username', 
   passwordfield:'password', 
@@ -140,7 +133,6 @@
     const userInfo:any = {provider:'local', providerUserId:data.rows[0][0], displayName:data.rows[0][1]};
     return userInfo; 
   }, }));
->>>>>>> 2710108a
 
 dashport.addSerializer('mathRand', (userData: any) => Math.random() * 10000);
 
@@ -175,17 +167,12 @@
 router.get('/protected',
   dashport.authenticate('linkedIn'),
   (ctx: any, next: any) => {
-<<<<<<< HEAD
-    ctx.response.type = `text/html`
-    ctx.response.body = protectedPage
-=======
     if(!ctx.state._dashport.session){
       ctx.response.body = 'You need to log in first. Please try again'
     } else {
       ctx.response.type = `text/html`
       ctx.response.body = protectedPage
     };
->>>>>>> 2710108a
   }
 );
 
