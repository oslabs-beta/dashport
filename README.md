<p align="center">
  <img src="https://i.imgur.com/3FndGDl.png" alt="Dashport logo"/>
</p>

<<<<<<< HEAD
*<h3 align="center">Local authentication and OAuth 2.0 middleware for Deno</h3>*
=======
<h1 align="center">
  <a href='https://www.dashport.org/'>Dashport</a>
</h1>

*<h3 align="center">Authentication middleware for <a href='https://deno.land/x/dashport'>Deno</a></h3>*

<p align="center">
  </br>
  <a href="https://github.com/oslabs-beta/dashport/blob/main/LICENSE">
      <img alt="License" src="https://img.shields.io/github/license/oslabs-beta/dashport?color=light-blue">
  </a>
  <a href="https://github.com/oslabs-beta/dashport/issues">
      <img alt="Open issues" src="https://img.shields.io/github/issues-raw/oslabs-beta/dashport?color=yellow">
  </a>
  <a href="https://github.com/oslabs-beta/dashport/graphs/commit-activity">
      <img alt="Last commit" src=  "https://img.shields.io/github/last-commit/oslabs-beta/dashport?color=red">
  </a>
  <a href="https://github.com/oslabs-beta/dashport/stargazers">
      <img alt="GitHub stars" src="https://img.shields.io/github/stars/oslabs-beta/dashport?color=blue">
  </a>
</p>
>>>>>>> b0d2a8c6

# Features
- A Dashport class that handles authentication and serialization.
- A local strategy module.
- Strategy modules that allow developers to use third-party OAuth 2.0
  - [x] [Google](https://github.com/oslabs-beta/dashport-googlestrategy)
  - [x] [Facebook](https://github.com/oslabs-beta/dashport-facebookstrategy)
  - [x] [Github](https://github.com/oslabs-beta/dashport-githubstrategy)
  - [x] [LinkedIn](https://github.com/oslabs-beta/dashport-linkedinstrategy)
  - [x] [Spotify](https://github.com/oslabs-beta/dashport-spotifystrategy)
- Written in TypeScript.

# Overview
Dashport is a module that simplifies authentication in Deno. Currently, the server framework being utilized is Oak, but Dashport has been modularized so additional frameworks can be easily added as competitors to Oak appear.

Dashport was inspired by [Passport](http://www.passportjs.org/), the golden standard of authentication middleware for Node.js.

# Getting Started
To get started, import Dashport. For easier configuration, import Dashport into its own file.

```typescript
import Dashport from 'https://deno.land/x/dashport/mod.ts';

```

Next, instantiate Dashport, passing in the name of the server framework being used (Dashport currently only supports Oak). Then begin adding configurations for a serializer, deserializer, and strategy. Any errors returned from serializers and deserializers should be instances of 'Error'.

```typescript
// 'dashportconfig.ts' file

import Dashport from 'https://deno.land/x/dashport/mod.ts';
import GoogleStrategy from 'https://deno.land/x/dashport_google/mod.ts';

const dashport = new Dashport('oak');

dashport.addSerializer('serializer-1', (userInfo) => {
  const serializedId = Math.floor(Math.random() * 1000000000);
  userInfo.id = serializedId;

  try {
    const exampleUser = await exampleDbCreateUpsert(userInfo);
    return serializedId;
  } catch(err) {
    return err;
    // or return new Error(err);
  }
});

dashport.addDeserializer('deserializer-1', (serializedId) => {
  try {
    const exampleUserInfo = await exampleDbFind({ id: serializedId });
    return userInfo;
  } catch(err) {
    return err;
    // or return new Error(err);
  }
});

dashport.addStrategy('goog', new GoogleStrategy({
  client_id: 'client-id-here',
  redirect_uri: 'redirect-uri-here', 
  response_type: 'response-type-here', 
  scope: 'scopes-wanted-here',
  client_secret: 'client-secret-here',
  grant_type: 'grant-type-here',
}));

export default dashport;
```

Dashport then needs to be initialized in the server file.

```typescript
import { Application, Router } from 'https://deno.land/x/oak/mod.ts';
import dashport from './dashportconfig.ts';

const app = new Application();
const router = new Router();

app.use(dashport.initialize);

app.use(router.routes());
app.use(router.allowedMethods());
```

Dashport is now ready to authenticate. Dashport's authenticate method acts as middleware, so it can be used like so with Oak:

```typescript
router.get('/privatepage', 
  dashport.authenticate('goog'),
  async (ctx: any, next: any) => {
    ctx.body = 'This is a private page!';
  }
)
```

After authentication, Dashport will have serialized the user information that was returned using the developer's defined serializer and created a session. In order to get the user information in another route, Dashport's deserialize property can be used as middleware. If the framework being used is Oak, deserialize will store either the user information or an Error on **ctx.locals** for the next middleware to access.

```typescript
router.get('/user-favorites', 
  dashport.deserialize,
  async (ctx: any, next: any) => {
    const displayName = ctx.locals.displayName;
    ctx.body = `Welcome ${displayName}!`;
  }
)
```

In order to end a session, a log out button can be routed to an endpoint that calls Dashport's logOut property. Here's an example use with Oak:

```typescript
router.get('/log-out',
  dashport.logOut,
  async (ctx: any, next: any) => {
    ctx.body = `You've logged out";
  }
)
```

# Methods

## initialize
- Functionality depends on the server framework that was passed in when instantiating Dashport.
- Initialize is an asynchronous middleware function that creates a persistent Dashport object across multiple HTTP requests. For Oak, Dashport takes advantage of the persistent ctx.state and adds a Dashport key to it. This bypasses the need to do any monkey patching.

```typescript
// Oak example

import { Application, Router } from 'https://deno.land/x/oak/mod.ts';
import Dashport from 'https://deno.land/x/dashport/mod.ts';

const app = new Application();
const dashport = new Dashport('oak');

// use addSerializer, addDeserializer, and addStrategy, to add a serializer, deserializer, and strategy, to the Dashport instance

app.use(dashport.initialize);
```

## authenticate
- Functionality depends on the server framework that was passed in when instantiating Dashport.
- Authenticate is the asynchronous middleware function that powers Dashport. It takes in one argument: the name of the strategy to be used. Authenticate first checks if a session exists. If a session does not exist, it begins the authentication process for the specified strategy.

```typescript
// Oak example

import { Application, Router } from 'https://deno.land/x/oak/mod.ts';
import Dashport from 'https://deno.land/x/dashport/mod.ts';

const app = new Application();
const router = new Router();
const dashport = new Dashport('oak');

// use addSerializer, addDeserializer, and addStrategy, to add a serializer, deserializer, and strategy, to the Dashport instance

app.use(dashport.initialize);

app.use(router.routes());
app.use(router.allowedMethods());

router.get('/privatepage', 
  dashport.authenticate('name-of-strategy-added'),
  async (ctx: any, next: any) => {
    ctx.body = 'This is a private page!';
  }
)
```

## addSerializer
- After a successful authentication, Dashport will pass the obtained user information to a serializer. It is up to the developer to define serializer functions that specify what to do with user information. User information will be passed in the form of Dashport's defined [AuthData](#authdata) interface.
- addSerializer is a function that takes two arguments. The first argument is the name a developer wants to call their serializer and the second argument is the serializer function. Serializer functions need to
  1. Accept one argument: the user data in the form of an object.
  2. Specify what the developer wants to do with the user data (store it in a database, add some info to response object, etc).
  3. Specify how to create a serialized ID.
  4. Return the serialized ID or an Error.

```typescript
dashport.addSerializer('serializer-1', (userInfo) => {
  const serializedId = Math.floor(Math.random() * 1000000000);
  userInfo.id = serializedId;

  try {
    const exampleUser = await exampleDbCreateUpsert(userInfo);
    return serializedId;
  } catch(err) {
    return err;
    // or return new Error(err);
  }
});
```

## removeSerializer
- removeSerializer is a function that takes one argument: the name of the serializer to be removed.

```typescript
dashport.removeSerializer('serializer-1');
```

## addDeserializer
- Deserializers are developer-defined functions that take in a serialized ID and return the user information that the developer wants to access in the next middleware. The shape of the return value is up to the developer.
- addDeserializer is a function that takes two arguments. The first argument is the name a developer wants to call their deserializer and the second argument is the deserializer function. Deserializer functions need to
  1. Take in one argument: the serialized ID.
  2. Specify what the developer wants to do with the serialized ID to obtain user info (e.g. fetch the user info from a database).
  3. Return the user info or an Error.

```typescript
dashport.addDeserializer('deserializer-1', (serializedId) => {
  try {
    const userInfo = await exampleDbFind({ id: serializedId });
    return userInfo;
  catch(err) {
    return err;
    // or return new Error(err);
  }
})
```

## deserialize
- Functionality depends on the server framework that was passed in when instantiating Dashport.
- deserialize is an asynchronous middleware function that checks if a session exists. If a session exists, it checks if the session IDs match. If they do, it will execute the first deserializer added by the developer and store the user information for the next middleware to use. In Oak, if the deserialization is successful, the user information is stored on **ctx.locals**. If the deserialization is not successful, an Error will be stored on **ctx.locals**.

```typescript
router.get('/user-favorites', 
  dashport.deserialize,
  async (ctx: any, next: any) => {
    const displayName = ctx.locals.displayName;
    ctx.body = `Welcome ${displayName}!`;
  }
)
```

## removeDeserializer
- removeDeserializer is a function that takes one argument. It will remove a deserializer by name that was added.

```typescript
dashport.removeDeserializer('deserializer-1');
```

## addStrategy
- Strategies are the modules that can be imported with Dashport to allow third-party OAuth. They specify the authentication logic for the given OAuth service provider. 
- addStrategy is a function that takes two arguments. The first argument is the name the developer wants to call the strategy. The second argument is a new instance of the strategy with its options passed in. Strategy classes need to:
  1. Have a router method that ultimately returns an Error or the user information returned by the third-party OAuth in the form of Dashport's defined [AuthData](#authdata) interface. AuthData needs to have a **userInfo** property in the form of [UserProfile](#userprofile) and a **tokenData** property in the form of [TokenData](#tokendata).
  2. Take in any options that are needed for the specific third-party OAuth to authenticate.

```typescript
dashport.addStrategy('goog', new GoogleStrategy({
  client_id: 'client-id-here',
  redirect_uri: 'redirect-uri-here', 
  response_type: 'response-type-here', 
  scope: 'scopes-wanted-here',
  client_secret: 'client-secret-here',
  grant_type: 'grant-type-here',
}));
```

## removeStrategy
- removeStrategy is a function that takes one parameter: the name of the strategy to remove.

```typescript
dashport.removeStrategy('goog');
```

## logOut
- Functionality depends on the server framework that was passed in when instantiating Dashport.
- logOut is an asynchronous middleware function that ends a session. If a user logs out and logOut is used, the user will have to reauthenticate. Here is an example use with Oak:

```typescript
router.get('/log-out',
  dashport.logOut,
  async (ctx: any, next: any) => {
    ctx.body = `You've logged out";
  }
)
```

<<<<<<< HEAD
# Interfaces

## AuthData
When a strategy successfully authenticates a user, the information given by the third-party provider should be returned in the form AuthData. The object should have an optional [tokenData](#tokendata) property and a required userInfo property in the form of [UserProfile](#userprofile). This contains the information for the [authenticate](#authenticate) method to use. The interface for AuthData is as below:
=======
# AuthData
When a strategy successfully authenticates a user, the information given by the third-party provider should be returned on the AuthData object. This object should have a [tokenData](#tokendata) property and a userInfo property in the form of [UserProfile](#userprofile). This contains the information for the [authenticate](#authenticate) method to use. The interface for AuthData is:
>>>>>>> b0d2a8c6

```typescript
interface AuthData {
  tokenData: TokenData;
  userInfo: UserProfile;
}
```

## TokenData
Any relevant token data the developer wishes to receive from the third-party OAuth should be stored in an object with the below interface:

```typescript
interface TokenData {
  access_token: string;
  expires_in: number;
  scope: string;
  token_type: string;
  id_token: string;
}
```

## UserProfile
Since every OAuth provider returns information in different names and shapes, it is up to each strategy to conform the data returned into Dashport's defined UserProfile interface. This should contain all data the developer wishes to use.

```typescript
export interface UserProfile {
  provider: string;
  providerUserId: string;
  displayName?: string;
  name?: {
    familyName?: string;
    givenName?: string;
    middleName?: string;
  };
  emails?: Array<string>;
}
```

# Stretch Features
- Merge deserialize's functionality into authenticate.
- Currently only the first serializers and deserializers added are able to be used by Dashport. Add the option to use specific serializers and deserializers by name.
- Extend serializerization and deserializerization process to be able to use multiple serializers and deserializers.
- Add more strategies.
- Add support for other server frameworks.

# How To Contribute
We would love to hear your experience and get your feedback on our modules. Feel free to send us any issues, concerns, or suggestions, in our Issues section, or simply contact us through LinkedIn.

# Developers

[*Dashport website*](https://www.dashport.org/)

Alex Nance :: [LinkedIn](https://www.linkedin.com/in/balexandernance/) | [GitHub](https://github.com/BAlexanderNance)

Alvin Cheng :: [LinkedIn](https://www.linkedin.com/in/alvin-cheng/) | [GitHub](https://github.com/alcheng005)

Edward Deng :: [LinkedIn](https://www.linkedin.com/in/edwarddeng-/) | [GitHub](https://github.com/ed-deng)

Sam Portelance :: [LinkedIn](https://www.linkedin.com/in/sportelance/) | [GitHub](https://github.com/sportelance)

Wei Huang :: [LinkedIn](https://www.linkedin.com/in/wei-waye-huang/) | [GitHub](https://github.com/waye-huang)
 
# License
This project is licensed under the [MIT License](https://github.com/oslabs-beta/DraQLa/blob/main/LICENSE)
<|MERGE_RESOLUTION|>--- conflicted
+++ resolved
@@ -2,14 +2,7 @@
   <img src="https://i.imgur.com/3FndGDl.png" alt="Dashport logo"/>
 </p>
 
-<<<<<<< HEAD
-*<h3 align="center">Local authentication and OAuth 2.0 middleware for Deno</h3>*
-=======
-<h1 align="center">
-  <a href='https://www.dashport.org/'>Dashport</a>
-</h1>
-
-*<h3 align="center">Authentication middleware for <a href='https://deno.land/x/dashport'>Deno</a></h3>*
+*<h3 align="center">Local authentication and OAuth 2.0 middleware for <a href='https://deno.land/x/dashport'>Deno</a></h3>*
 
 <p align="center">
   </br>
@@ -26,7 +19,6 @@
       <img alt="GitHub stars" src="https://img.shields.io/github/stars/oslabs-beta/dashport?color=blue">
   </a>
 </p>
->>>>>>> b0d2a8c6
 
 # Features
 - A Dashport class that handles authentication and serialization.
@@ -302,15 +294,10 @@
 )
 ```
 
-<<<<<<< HEAD
 # Interfaces
 
 ## AuthData
 When a strategy successfully authenticates a user, the information given by the third-party provider should be returned in the form AuthData. The object should have an optional [tokenData](#tokendata) property and a required userInfo property in the form of [UserProfile](#userprofile). This contains the information for the [authenticate](#authenticate) method to use. The interface for AuthData is as below:
-=======
-# AuthData
-When a strategy successfully authenticates a user, the information given by the third-party provider should be returned on the AuthData object. This object should have a [tokenData](#tokendata) property and a userInfo property in the form of [UserProfile](#userprofile). This contains the information for the [authenticate](#authenticate) method to use. The interface for AuthData is:
->>>>>>> b0d2a8c6
 
 ```typescript
 interface AuthData {
