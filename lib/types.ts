/**
 * Should contain the same properties and methods defined by Oak
 * https://github.com/oakserver/oak
 */
export interface OakContext {
  app: any;
  cookies: any;
  request: any;
  respond: any;
  response: any;
  socket: any;
  state: any;
  assert: Function;
  send: Function;
  sendEvents: Function;
  throw: Function;
  upgrade: Function;
  params: any;
  locals?: any;
}

/**
 * Different OAuths will return different user information in different
 * structures. Dashport strategies should break down and reconstruct the user
 * info into the standardized UserProfile below
 */
export interface UserProfile {
  // the provider the user is authenticated with
  provider: string;
  // the unique id a user has with that specific provider
  providerUserId: string;
  // the display name or username for this specific user
  displayName?: string;
  name?: {
    familyName?: string;
    givenName?: string;
    middleName?: string;
  };
  emails?: Array<string>;
}

/**
 * The _serializers object or _deserializers object on Dashport that contains
 * serializer functions or deserializer functions respectively
 */
export interface Translators {
  [TranslatorName: string]: Function;
}

/**
 * All Dashport strategies are classes that must contain a router method
 */
export interface Strategy {
  router: Function;
}

/**
 * The _strategies object on Dashport that contains strategy classes
 */
export interface Strategies {
  [stratName: string]: Strategy;
}

/**
 * 
 * client_id: string                 identifies client to service provider - Required
 *   - client_secret: string              Required
 *   - redirect_uri: string               Required
 *   - state: string                      Required
 *   - response_type: string              O
 *   - scope: string
 * 
 * Google Strategy options that should be specified by the developer when adding
 */
export interface GoogOptions {
  client_id: string;
  redirect_uri: string;
  response_type: string;
  scope: string;
  client_secret: string;
  access_type?: string;
  state?: string;
  included_granted_scopes?: string;
  login_hint?: string;
  prompt?: string;
  grant_type?: string;
}

/**
 * Google Strategy options that should be specified by the developer when adding
 */

/**
 * Facebook Strategy options that should be specified by the developer when adding
 */
export interface FacebookOptions {
  client_id: string;
  redirect_uri: string;
  client_secret: string;
  state?: string;
  response_type?: string;
<<<<<<< HEAD
  scope?: string;
=======
>>>>>>> 3fc1f07b
}

/**
 * Template Strategy options that should be specified by the developer when adding
 */
export interface TemplateOptions {
  client_id: string;
  client_secret: string;
  redirect_uri: string;
}

export interface SpotifyOptions {
  client_id: string;
  response_type: string;
  redirect_uri: string;
  state: string;
  scope: string;
  client_secret: string;
}

export interface TokenData {
  access_token: string;
  expires_in: number;
  scope: string;
  token_type: string;
  id_token: string;
}

export interface AuthData {
  tokenData?: TokenData;
  userInfo?: UserProfile;
}


/**
 * Github Strategy options below
 */
export interface GitHubOptions {
  client_id: string;
  redirect_uri: string;
  login?: string;
  scope: string;
  client_secret: string;
  state?: string;
  allow_signup?: string;
}
export interface GHTokenData {
  access_token: string;
  token_type: string;
  expires_in?: string;
  scope?: string;
} 
export interface GHAuthData {
  tokenData: GHTokenData;
  userInfo?: UserProfile;
}

/**
 * Github Strategy options above 
 */
export interface FBTokenData {
  access_token: string;
  token_type: string;
  expires_in: string;
} 

export interface SpotifyTokenData {
  access_token: string;
  token_type: string;
  scope: string;
  expires_in: string;
  refresh_token: string;
} 

export interface FBAuthData {
  tokenData: FBTokenData;
  userInfo?: UserProfile;
}

export interface SpotifyAuthData {
  tokenData: SpotifyTokenData;
  userInfo?: UserProfile;
}

export interface AppOptions {
  client_id: string;
  client_secret: string;
  grant_type: string;
}
export interface LinkedInAuthData{
  tokenData: LinkedInTokenData;
  userInfo?: UserProfile;
}

export interface LinkedInOptions{
    client_id: string;
    client_secret: string;
    redirect_uri: string;
    response_type: string;
    scope: string;
    grant_type: string;
}

export interface LinkedInTokenData {
  access_token: string;
  expires_in: number;
}<|MERGE_RESOLUTION|>--- conflicted
+++ resolved
@@ -99,10 +99,6 @@
   client_secret: string;
   state?: string;
   response_type?: string;
-<<<<<<< HEAD
-  scope?: string;
-=======
->>>>>>> 3fc1f07b
 }
 
 /**
