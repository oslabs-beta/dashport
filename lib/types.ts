/**
 * Should contain the same properties and methods defined by Oak
 * https://github.com/oakserver/oak
 */
export interface OakContext {
  app: any;
  cookies: any;
  request: any;
  respond: any;
  response: any;
  socket: any;
  state: any;
  assert: Function;
  send: Function;
  sendEvents: Function;
  throw: Function;
  upgrade: Function;
  params: any;
  locals?: any;
}

/**
 * Different OAuths will return different user information in different
 * structures. Dashport strategies should break down and reconstruct the user
 * info into the standardized UserProfile below
 */
export interface UserProfile {
  // the provider the user is authenticated with
  provider: string;
  // the unique id a user has with that specific provider
  providerUserId: string;
  // the display name or username for this specific user
  displayName?: string;
  name?: {
    familyName?: string;
    givenName?: string;
    middleName?: string;
  };
  emails?: Array<string>;
}

/**
 * The _serializers object or _deserializers object on Dashport that contains
 * serializer functions or deserializer functions respectively
 */
export interface Translators {
  [TranslatorName: string]: Function;
}

/**
 * All Dashport strategies are classes that must contain a router method
 */
export interface Strategy {
  router: Function;
}

/**
 * The _strategies object on Dashport that contains strategy classes
 */
export interface Strategies {
  [stratName: string]: Strategy;
}

/**
 * All OAuth 2.0 providers will provide access tokens
 */
<<<<<<< HEAD
export interface GoogOptions {
  client_id: string;
  redirect_uri: string;
  response_type: string;
  scope: string;
  client_secret: string;
  access_type?: string;
  state?: string;
  included_granted_scopes?: string;
  login_hint?: string;
  prompt?: string;
  grant_type?: string;
}

/**
 * Google Strategy options that should be specified by the developer when adding
 */

/**
 * Facebook Strategy options that should be specified by the developer when adding
 */
export interface FacebookOptions {
  client_id: string;
  redirect_uri: string;
  client_secret: string;
  state?: string;
  response_type?: string;
}

/**
 * Template Strategy options that should be specified by the developer when adding
 */
export interface TemplateOptions {
  client_id: string;
  client_secret: string;
  redirect_uri: string;
}

export interface SpotifyOptions {
  client_id: string;
  response_type: string;
  redirect_uri: string;
  state: string;
  scope: string;
  client_secret: string;
}

=======
>>>>>>> a7649acd
export interface TokenData {
  access_token: string;
  [options: string]: string;
}

/**
 * The form the information from strategies should come back in
 */
export interface AuthData {
  tokenData: TokenData;
  userInfo: UserProfile;
}

/**
 * At the bare minimum, OAuth 2.0 providers will require a client ID, client
 * secret, and redirect URI. The remaining options depend on the OAuth 2.0
 * provider, such as scope or state
 */
export interface StrategyOptions {
  client_id: string;
  client_secret: string;
  redirect_uri: string;
  [option: string]: string;
}<|MERGE_RESOLUTION|>--- conflicted
+++ resolved
@@ -64,56 +64,6 @@
 /**
  * All OAuth 2.0 providers will provide access tokens
  */
-<<<<<<< HEAD
-export interface GoogOptions {
-  client_id: string;
-  redirect_uri: string;
-  response_type: string;
-  scope: string;
-  client_secret: string;
-  access_type?: string;
-  state?: string;
-  included_granted_scopes?: string;
-  login_hint?: string;
-  prompt?: string;
-  grant_type?: string;
-}
-
-/**
- * Google Strategy options that should be specified by the developer when adding
- */
-
-/**
- * Facebook Strategy options that should be specified by the developer when adding
- */
-export interface FacebookOptions {
-  client_id: string;
-  redirect_uri: string;
-  client_secret: string;
-  state?: string;
-  response_type?: string;
-}
-
-/**
- * Template Strategy options that should be specified by the developer when adding
- */
-export interface TemplateOptions {
-  client_id: string;
-  client_secret: string;
-  redirect_uri: string;
-}
-
-export interface SpotifyOptions {
-  client_id: string;
-  response_type: string;
-  redirect_uri: string;
-  state: string;
-  scope: string;
-  client_secret: string;
-}
-
-=======
->>>>>>> a7649acd
 export interface TokenData {
   access_token: string;
   [options: string]: string;
