--- conflicted
+++ resolved
@@ -32,11 +32,7 @@
 const fakeNext = () => 1;
 
 Deno.test({
-<<<<<<< HEAD
-  name: "Google Strategy should be formatted and apply its inputted values correctly",
-=======
   name: "GoogleStrategy should have a router method and be initialized with correct default properties",
->>>>>>> b7ea7460
   fn(): void{
     const goog = new GoogleStrategy(fakeOptions);
 
