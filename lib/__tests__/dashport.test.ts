import { assertEquals, assertThrows } from "https://deno.land/std@0.87.0/testing/asserts.ts"
import Dashport from '../dashport.ts';
<<<<<<< HEAD
import { assertEquals, assertNotEquals, assertThrows, assertThrowsAsync } from '../../deps.ts';

class TestStrat {
  async router(ctx: any, next: any) {
    return {
      userInfo: {
        provider: 'test',
        providerUserId: '12345',
        displayName: 'Dashport',
        name: {
          familyName: 'port',
          givenName: 'Dash',
        }
      }
    };
  }
}

Deno.test({
  name: "A new Dashport instance should include properties _sId, initialize, authenticate, " +
  "addSerializer, removeSerializer, addStrategy, removeStrategy, and getUserInfo.",
  fn(): void {
    const oakTestDash = new Dashport('oak');

    assertEquals(oakTestDash._sId, '');
    assertNotEquals(oakTestDash.initialize, undefined);
    assertNotEquals(oakTestDash.authenticate, undefined)
    assertNotEquals(oakTestDash.addSerializer, undefined)
    assertNotEquals(oakTestDash.removeSerializer, undefined)
    assertNotEquals(oakTestDash.addStrategy, undefined)
    assertNotEquals(oakTestDash.removeStrategy, undefined)
    assertNotEquals(oakTestDash.getUserInfo, undefined)
  },
});

Deno.test({
  name: "when Dashport is invoked with 'oak', initialize should create a _dashport object on ctx.state",
  fn(): void {
    const oakTestDash = new Dashport('oak');
    const fakeOakCtx = {
      app: {},
      cookies: {},
      request: {},
      respond: {},
      response: {},
      socket: {},
      state: {},
      assert: () => 1,
      send: () => 2,
      sendEvents: () => 3,
      throw: () => 4,
      upgrade: () => 5,
      params: {}
    };
    const fakeNext = () => 1;

    assertEquals(Object.keys(fakeOakCtx.state).length, 0);
    oakTestDash.initialize(fakeOakCtx, fakeNext);
    assertEquals(Object.keys(fakeOakCtx.state)[0], '_dashport');
  },
});

Deno.test({
  name: "Authenticate method should check if strategy name passed in exists in _strategies",
  fn(): void {
    const oakTestDash = new Dashport('oak');

    oakTestDash.addStrategy('testStrat', new TestStrat());
    assertThrows(() => oakTestDash.authenticate('hi'));
  },
});

Deno.test({
  name: "If _dashport has not been initialized in state, authenticate method should throw an error",
  fn(): void {
    const oakTestDash = new Dashport('oak');
    const fakeOakCtx = {
=======
import { OakContext } from '../types.ts';

Deno.test({
  name: "addDeserializer method should throw an error if exactly 1 parameter is not provided",
  fn(): void {
    const oakTestDp = new Dashport('oak');

    assertThrows(() => oakTestDp.addDeserializer('test', () => '{userInfo}'));
    assertThrows(() => oakTestDp.addDeserializer('tester', (test: any, testing: any) => '{userInfo}'));
  }
})

Deno.test({
  name: "addDeserializer method should throw an error if a name already exists",
  fn(): void {
    const oakTestDp = new Dashport('oak');

    oakTestDp.addDeserializer('test', (serializedId: string) => '{userInfo}');
    assertThrows(() => oakTestDp.addDeserializer('test', (serializedId: string) => '{userInfo}'));
  }
})

Deno.test({
  name: "removeDeserializer method should throw an error if a name does not exist",
  fn(): void {
    const oakTestDp = new Dashport('oak');

    oakTestDp.addDeserializer('test', (serializedId: string) => '{userInfo}');
    assertThrows(() => oakTestDp.removeDeserializer('testing'));
  }
})

Deno.test({
  name: "removeDeserializer method should throw an error if trying to remove a deserializer twice",
  fn(): void {
    const oakTestDp = new Dashport('oak');

    oakTestDp.addDeserializer('test', (serializedId: string) => '{userInfo}');
    oakTestDp.removeDeserializer('test');
    assertThrows(() => oakTestDp.removeDeserializer('test'));
  }
})

Deno.test({
  name: "deserialize \"method\" should store userInfo on ctx.locals if serializedId on session object matches _sId",
  async fn() {
    const oakTestDp = new Dashport('oak');
    const fakeOakCtx: OakContext = {
>>>>>>> 2710108a
      app: {},
      cookies: {},
      request: {},
      respond: {},
      response: {},
      socket: {},
<<<<<<< HEAD
      state: { _dashport: '' },
=======
      state: {
        _dashport: {
          session: '12345'
        }
      },
>>>>>>> 2710108a
      assert: () => 1,
      send: () => 2,
      sendEvents: () => 3,
      throw: () => 4,
      upgrade: () => 5,
      params: {}
<<<<<<< HEAD
    };
    const fakeNext = () => 1;

    oakTestDash.addStrategy('testStrat', new TestStrat());
    assertThrowsAsync(async () => await oakTestDash.authenticate('testStrat')(fakeOakCtx, fakeNext));
  },
});

// Deno.test({
//   name: "If a session object exists on ctx.state._dashport, authenticate method " + 
//         "should compare the IDs and invoke next",
//   fn(): void {

//   },
// });

// Deno.test({
//   name: "If a session object does not exist on ctx.state._dashport, or IDs do not match, " + 
//         "authenticate method should begin the authentication process",
//   fn(): void {

//   },
// });

// Deno.test({
//   name: "authenticate method should .....",
//   fn(): void {

//   },
// });

// Deno.test({
//   name: "addSerializer method should .....",
//   fn(): void {

//   },
// });

// Deno.test({
//   name: "removeSerializer method should .....",
//   fn(): void {

//   },
// });


// Deno.test({
//   name: "addStrategy method should .....",
//   fn(): void {
//     const oakTestDash = new Dashport('oak');
//     const fakeStrat = new TestStrat();

//     assertEquals(oakTestDash[_strategies], {});
//     oakTestDash.addStrategy('test', fakeStrat);
//     assertEquals(oakTestDash[_strategies], { test: fakeStrat });
//   },
// });

// Deno.test({
//   name: "removeStrategy method should .....",
//   fn(): void {

//   },
// });

// Deno.test({
//   name: "getUserInfo method should .....",
//   fn(): void {

//   },
// });
=======
    }
    const fakeNext = () => 1;

    oakTestDp.authenticate = function(stratName: string) {
      this._sId = '12345';
      return () => {};
    };
    
    oakTestDp.authenticate('test'); // should make oakTestDp._sId = '12345'
    oakTestDp.addDeserializer('test', (serializedId: string) => '{userInfo}');
    await oakTestDp.deserialize(fakeOakCtx, fakeNext);
    assertEquals(fakeOakCtx.locals, '{userInfo}');
  }
});
>>>>>>> 2710108a
<|MERGE_RESOLUTION|>--- conflicted
+++ resolved
@@ -1,84 +1,5 @@
 import { assertEquals, assertThrows } from "https://deno.land/std@0.87.0/testing/asserts.ts"
 import Dashport from '../dashport.ts';
-<<<<<<< HEAD
-import { assertEquals, assertNotEquals, assertThrows, assertThrowsAsync } from '../../deps.ts';
-
-class TestStrat {
-  async router(ctx: any, next: any) {
-    return {
-      userInfo: {
-        provider: 'test',
-        providerUserId: '12345',
-        displayName: 'Dashport',
-        name: {
-          familyName: 'port',
-          givenName: 'Dash',
-        }
-      }
-    };
-  }
-}
-
-Deno.test({
-  name: "A new Dashport instance should include properties _sId, initialize, authenticate, " +
-  "addSerializer, removeSerializer, addStrategy, removeStrategy, and getUserInfo.",
-  fn(): void {
-    const oakTestDash = new Dashport('oak');
-
-    assertEquals(oakTestDash._sId, '');
-    assertNotEquals(oakTestDash.initialize, undefined);
-    assertNotEquals(oakTestDash.authenticate, undefined)
-    assertNotEquals(oakTestDash.addSerializer, undefined)
-    assertNotEquals(oakTestDash.removeSerializer, undefined)
-    assertNotEquals(oakTestDash.addStrategy, undefined)
-    assertNotEquals(oakTestDash.removeStrategy, undefined)
-    assertNotEquals(oakTestDash.getUserInfo, undefined)
-  },
-});
-
-Deno.test({
-  name: "when Dashport is invoked with 'oak', initialize should create a _dashport object on ctx.state",
-  fn(): void {
-    const oakTestDash = new Dashport('oak');
-    const fakeOakCtx = {
-      app: {},
-      cookies: {},
-      request: {},
-      respond: {},
-      response: {},
-      socket: {},
-      state: {},
-      assert: () => 1,
-      send: () => 2,
-      sendEvents: () => 3,
-      throw: () => 4,
-      upgrade: () => 5,
-      params: {}
-    };
-    const fakeNext = () => 1;
-
-    assertEquals(Object.keys(fakeOakCtx.state).length, 0);
-    oakTestDash.initialize(fakeOakCtx, fakeNext);
-    assertEquals(Object.keys(fakeOakCtx.state)[0], '_dashport');
-  },
-});
-
-Deno.test({
-  name: "Authenticate method should check if strategy name passed in exists in _strategies",
-  fn(): void {
-    const oakTestDash = new Dashport('oak');
-
-    oakTestDash.addStrategy('testStrat', new TestStrat());
-    assertThrows(() => oakTestDash.authenticate('hi'));
-  },
-});
-
-Deno.test({
-  name: "If _dashport has not been initialized in state, authenticate method should throw an error",
-  fn(): void {
-    const oakTestDash = new Dashport('oak');
-    const fakeOakCtx = {
-=======
 import { OakContext } from '../types.ts';
 
 Deno.test({
@@ -127,29 +48,39 @@
   async fn() {
     const oakTestDp = new Dashport('oak');
     const fakeOakCtx: OakContext = {
->>>>>>> 2710108a
       app: {},
       cookies: {},
       request: {},
       respond: {},
       response: {},
       socket: {},
-<<<<<<< HEAD
-      state: { _dashport: '' },
-=======
       state: {
         _dashport: {
           session: '12345'
         }
       },
->>>>>>> 2710108a
       assert: () => 1,
       send: () => 2,
       sendEvents: () => 3,
       throw: () => 4,
       upgrade: () => 5,
       params: {}
-<<<<<<< HEAD
+    }
+    const fakeNext = () => 1;
+
+    oakTestDp.authenticate = function(stratName: string) {
+      this._sId = '12345';
+      return () => {};
+    };
+    
+    oakTestDp.authenticate('test'); // should make oakTestDp._sId = '12345'
+    oakTestDp.addDeserializer('test', (serializedId: string) => '{userInfo}');
+    await oakTestDp.deserialize(fakeOakCtx, fakeNext);
+    assertEquals(fakeOakCtx.locals, '{userInfo}');
+  }
+});
+
+/*
     };
     const fakeNext = () => 1;
 
@@ -221,19 +152,4 @@
 
 //   },
 // });
-=======
-    }
-    const fakeNext = () => 1;
-
-    oakTestDp.authenticate = function(stratName: string) {
-      this._sId = '12345';
-      return () => {};
-    };
-    
-    oakTestDp.authenticate('test'); // should make oakTestDp._sId = '12345'
-    oakTestDp.addDeserializer('test', (serializedId: string) => '{userInfo}');
-    await oakTestDp.deserialize(fakeOakCtx, fakeNext);
-    assertEquals(fakeOakCtx.locals, '{userInfo}');
-  }
-});
->>>>>>> 2710108a
+*/