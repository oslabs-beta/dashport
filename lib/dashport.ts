--- conflicted
+++ resolved
@@ -1,22 +1,4 @@
-<<<<<<< HEAD
-import { OakContext, Serializers, Strategies } from './types.ts';
-/**
- * import Authenticate from Authenticate.ts
- */
-
-/***** Some person that wants to use Dashport, in their server file, they would
-****** do below
-
-import { Dashport } from 'Our URL Here';
-
-const dp = new Dashport('oak');
-
-app.use(dp.initialize())
-
-*/
-=======
 import { OakContext, Serializers, Strategies, UserProfile } from './types.ts';
->>>>>>> 51ad18c1
 import SessionManager from './sessionManager.ts';
 
 class Dashport {
@@ -117,13 +99,6 @@
     if (this._framework === 'oak') {
 
       return async (ctx: OakContext, next: any) => {
-<<<<<<< HEAD
-
-        // last and persistent step in 'authenticate' process
-        //   Check if a session object exists (created by SessionManager.logIn
-        //   in 2nd step)
-        if (ctx.state._dashport) {   ///this breaks because you cannot check a key of an undefined object.  
-=======
         if (ctx.state._dashport === undefined) {
           throw new Error('ERROR in authenticate: Dashport needs to be initialized first with dashport.initialize().');
         }
@@ -132,7 +107,6 @@
         // If it exists, check if the session ID matches. If it does, user has
         // already been authenticated, so user can go to next middleware
         if (ctx.state._dashport.session) {
->>>>>>> 51ad18c1
           if (ctx.state._dashport.session === self._sId) {
             await next();
           }
@@ -151,16 +125,12 @@
             await next();
           }
         }
-<<<<<<< HEAD
-        let authData:any = await this._strategies[stratName].router(ctx, next);
-        console.log('142Dash', authData);
-=======
 
         // If above check is not passed, user must be authenticated (again), so
         // call the requested strategy's 'authorize' method.
-        const userData: UserProfile | null = await self._strategies[stratName].authorize(ctx, next);
-
-        if (userData === null) {
+        const authData: any = await self._strategies[stratName].authorize(ctx, next);
+        
+        if (authData === null) {
           throw new Error('User failed to authenticate');
         }
 
@@ -174,7 +144,6 @@
         self._sm.logIn(ctx, self, serializedId);
 
         await next();
->>>>>>> 51ad18c1
       }
     }
     // console.log('this._strategies in dashport.authenticate:', this._strategies);
